{
  "name": "opinion-admin-ui",
  "private": true,
  "version": "1.0.0",
  "type": "module",
  "description": "Opinion Admin Dashboard - TypeScript React Application",
  "scripts": {
    "dev": "vite --port 3000",
    "dev:staging": "vite --mode staging --port 3001",
    "dev:production": "vite --mode production --port 3002",
    "build": "tsc -b && vite build",
    "build:staging": "tsc -b && vite build --mode staging",
    "build:production": "tsc -b && vite build --mode production",
    "lint": "eslint . --ext ts,tsx --report-unused-disable-directives --max-warnings 0",
    "lint:fix": "eslint . --ext ts,tsx --fix",
    "preview": "vite preview",
    "type-check": "tsc --noEmit"
  },
  "dependencies": {
    "@emotion/react": "^11.14.0",
    "@emotion/styled": "^11.14.1",
    "@hookform/resolvers": "^5.2.2",
    "@mui/icons-material": "^7.3.4",
    "@mui/material": "^7.3.4",
<<<<<<< HEAD
    "@mui/x-data-grid": "^8.14.0",
    "@mui/x-date-pickers": "^8.15.0",
    "@types/node": "^24.7.2",
=======
    "@mui/x-data-grid": "^8.15.0",
    "@mui/x-date-pickers": "^8.12.0",
    "@types/node": "^24.9.1",
>>>>>>> a5fc2ff9
    "axios": "^1.12.2",
    "date-fns": "^4.1.0",
    "dayjs": "^1.11.18",
    "react": "^19.2.0",
    "react-dom": "^19.2.0",
    "react-hook-form": "^7.65.0",
    "react-hot-toast": "^2.6.0",
    "react-router-dom": "^7.9.4",
    "yup": "^1.7.0"
  },
  "devDependencies": {
    "@eslint/js": "^9.33.0",
    "@types/react": "^19.1.10",
    "@types/react-dom": "^19.1.7",
    "@types/react-router-dom": "^5.3.3",
    "@vitejs/plugin-react": "^5.0.0",
    "autoprefixer": "^10.4.21",
    "eslint": "^9.33.0",
    "eslint-plugin-react-hooks": "^5.2.0",
    "eslint-plugin-react-refresh": "^0.4.20",
    "globals": "^16.3.0",
    "postcss": "^8.5.6",
    "tailwindcss": "^4.1.11",
    "typescript": "~5.8.3",
    "typescript-eslint": "^8.39.1",
    "vite": "^7.1.2"
  }
}<|MERGE_RESOLUTION|>--- conflicted
+++ resolved
@@ -22,15 +22,9 @@
     "@hookform/resolvers": "^5.2.2",
     "@mui/icons-material": "^7.3.4",
     "@mui/material": "^7.3.4",
-<<<<<<< HEAD
-    "@mui/x-data-grid": "^8.14.0",
+    "@mui/x-data-grid": "^8.15.0",
     "@mui/x-date-pickers": "^8.15.0",
-    "@types/node": "^24.7.2",
-=======
-    "@mui/x-data-grid": "^8.15.0",
-    "@mui/x-date-pickers": "^8.12.0",
     "@types/node": "^24.9.1",
->>>>>>> a5fc2ff9
     "axios": "^1.12.2",
     "date-fns": "^4.1.0",
     "dayjs": "^1.11.18",
